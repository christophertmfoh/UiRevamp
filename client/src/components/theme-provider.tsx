--- conflicted
+++ resolved
@@ -108,10 +108,4 @@
   }
 
   return context;
-<<<<<<< HEAD
-};
-
-// Theme configurations are available through the useTheme hook's availableThemes property
-=======
-};
->>>>>>> 82c0794f
+};