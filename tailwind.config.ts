import type { Config } from "tailwindcss";

export default {
  darkMode: ["class"],
  content: ["./client/index.html", "./client/src/**/*.{js,jsx,ts,tsx}"],
  theme: {
    extend: {
      borderRadius: {
        lg: "var(--radius)",
        md: "calc(var(--radius) - 2px)",
        sm: "calc(var(--radius) - 4px)",
      },
      colors: {
        background: "var(--background)",
        foreground: "var(--foreground)",
        card: {
          DEFAULT: "var(--card)",
          foreground: "var(--card-foreground)",
        },
        popover: {
          DEFAULT: "var(--popover)",
          foreground: "var(--popover-foreground)",
        },
        primary: {
          DEFAULT: "var(--primary)",
          foreground: "var(--primary-foreground)",
        },
        secondary: {
          DEFAULT: "var(--secondary)",
          foreground: "var(--secondary-foreground)",
        },
        muted: {
          DEFAULT: "var(--muted)",
          foreground: "var(--muted-foreground)",
        },
        accent: {
          DEFAULT: "var(--accent)",
          foreground: "var(--accent-foreground)",
        },
        destructive: {
          DEFAULT: "var(--destructive)",
          foreground: "var(--destructive-foreground)",
        },
        border: "var(--border)",
        input: "var(--input)",
        ring: "var(--ring)",
        chart: {
          "1": "var(--chart-1)",
          "2": "var(--chart-2)",
          "3": "var(--chart-3)",
          "4": "var(--chart-4)",
          "5": "var(--chart-5)",
        },
        sidebar: {
          DEFAULT: "var(--sidebar-background)",
          foreground: "var(--sidebar-foreground)",
          primary: "var(--sidebar-primary)",
          "primary-foreground": "var(--sidebar-primary-foreground)",
          accent: "var(--sidebar-accent)",
          "accent-foreground": "var(--sidebar-accent-foreground)",
          border: "var(--sidebar-border)",
          ring: "var(--sidebar-ring)",
<<<<<<< HEAD
=======
        },
      },
      keyframes: {
        "accordion-down": {
          from: {
            height: "0",
          },
          to: {
            height: "var(--radix-accordion-content-height)",
          },
        },
        "accordion-up": {
          from: {
            height: "var(--radix-accordion-content-height)",
          },
          to: {
            height: "0",
          },
>>>>>>> 6af6d7f0
        },
      },
      animation: {
        "accordion-down": "accordion-down 0.2s ease-out",
        "accordion-up": "accordion-up 0.2s ease-out",
      },
      keyframes: {
        "accordion-down": {
          from: { height: "0" },
          to: { height: "var(--radix-accordion-content-height)" },
        },
        "accordion-up": {
          from: { height: "var(--radix-accordion-content-height)" },
          to: { height: "0" },
        },
      },
    },
  },
  plugins: [require("tailwindcss-animate"), require("@tailwindcss/typography")],
} satisfies Config;<|MERGE_RESOLUTION|>--- conflicted
+++ resolved
@@ -60,27 +60,6 @@
           "accent-foreground": "var(--sidebar-accent-foreground)",
           border: "var(--sidebar-border)",
           ring: "var(--sidebar-ring)",
-<<<<<<< HEAD
-=======
-        },
-      },
-      keyframes: {
-        "accordion-down": {
-          from: {
-            height: "0",
-          },
-          to: {
-            height: "var(--radix-accordion-content-height)",
-          },
-        },
-        "accordion-up": {
-          from: {
-            height: "var(--radix-accordion-content-height)",
-          },
-          to: {
-            height: "0",
-          },
->>>>>>> 6af6d7f0
         },
       },
       animation: {
